--- conflicted
+++ resolved
@@ -25,10 +25,7 @@
 
 [dev-dependencies]
 tracing-subscriber = { version = "0.3", features = ["env-filter"] }
-<<<<<<< HEAD
-=======
 tracing-error = "0.2"
->>>>>>> 77a7b9ff
 serde = { version = "1", features = ["derive"] }
 bincode = "1"
 structopt = "0.3"
